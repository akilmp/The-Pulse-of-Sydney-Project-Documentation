"""Configuration helpers for the Sydney Pulse project."""
<<<<<<< HEAD
from __future__ import annotations

import importlib.util
=======

from __future__ import annotations

>>>>>>> 2c064240
import os
from dataclasses import dataclass
from importlib import import_module
from pathlib import Path
from typing import Dict, Mapping, Optional

<<<<<<< HEAD
if importlib.util.find_spec("dotenv") is not None:  # pragma: no cover - optional
    load_dotenv = import_module("dotenv").load_dotenv
else:  # pragma: no cover - optional dependency missing
    def load_dotenv(*args: object, **kwargs: object) -> bool:
        return False


@dataclass(frozen=True)
class DatasetConfig:
    """Configuration describing storage locations and metadata for a dataset."""

    name: str
    description: str
    source_url: str
    raw_path: Path
    interim_path: Path
    processed_path: Path


def _dataset_paths(base_dir: Path, name: str) -> tuple[Path, Path, Path]:
    data_dir = base_dir / "data"
    raw = data_dir / "raw" / f"{name}.csv"
    interim = data_dir / "interim" / f"{name}_clean.csv"
    processed = data_dir / "processed" / f"{name}.csv"
    return raw, interim, processed


def _build_dataset_configs(base_dir: Path) -> Mapping[str, DatasetConfig]:
    descriptions = {
        "abs": (
            "Australian Bureau of Statistics style demographic sample.",
            "https://raw.githubusercontent.com/justmarkham/pandas-videos/master/data/u.s._counties_2010.csv",
        ),
        "housing": (
            "Median housing indicators for Sydney suburbs (sampled).",
            "https://raw.githubusercontent.com/plotly/datasets/master/minoritymajority.csv",
        ),
        "transport": (
            "Sample commute reliability metrics for Sydney services.",
            "https://raw.githubusercontent.com/mwaskom/seaborn-data/master/taxis.csv",
        ),
        "weather": (
            "Daily weather observations used as proxy for Sydney climate.",
            "https://raw.githubusercontent.com/vega/vega-datasets/master/data/seattle-weather.csv",
        ),
    }

    configs: Dict[str, DatasetConfig] = {}
    for dataset, (description, source) in descriptions.items():
        raw_path, interim_path, processed_path = _dataset_paths(base_dir, dataset)
        configs[dataset] = DatasetConfig(
            name=dataset,
            description=description,
            source_url=source,
            raw_path=raw_path,
            interim_path=interim_path,
            processed_path=processed_path,
        )
    return configs
=======
from dotenv import load_dotenv
>>>>>>> 2c064240


@dataclass
class Settings:
    """Project configuration container used throughout feature engineering."""

    base_dir: Path = Path(".")
    data_dir: Path | None = None
    raw_dir: Path | None = None
    interim_dir: Path | None = None
    processed_dir: Path | None = None
    schi_weights: Mapping[str, float] | None = None

    def __post_init__(self) -> None:
        self.base_dir = Path(self.base_dir)
        self.data_dir = self._resolve_or_default(self.data_dir, self.base_dir / "data")
        self.raw_dir = self._resolve_or_default(self.raw_dir, self.data_dir / "raw")
        self.interim_dir = self._resolve_or_default(self.interim_dir, self.data_dir / "interim")
        self.processed_dir = self._resolve_or_default(self.processed_dir, self.data_dir / "processed")

        if self.schi_weights is None:
            self.schi_weights = self._default_weights()
        else:
            self.schi_weights = self._normalize(self.schi_weights)

    @property
    def SCHI_WEIGHTS(self) -> Mapping[str, float]:
        return self.schi_weights

    def _resolve_or_default(self, value: Path | str | None, default: Path) -> Path:
        if value is None:
            return Path(default)
        return self._resolve(value)

    def _resolve(self, path: Path | str) -> Path:
        candidate = Path(path)
        if candidate.is_absolute():
            return candidate
        return self.base_dir / candidate

    def _default_weights(self) -> Mapping[str, float]:
        weights: Dict[str, float] = {
            "reliability": 0.4,
            "mood": 0.3,
            "rain_comfort": 0.2,
            "temperature": 0.1,
        }
        return self._normalize(weights)

    @staticmethod
    def _normalize(weights: Mapping[str, float]) -> Mapping[str, float]:
        total = float(sum(weights.values()))
        if total == 0:
            raise ValueError("SCHI weights must sum to a positive value")
        return {key: float(value) / total for key, value in weights.items()}

    def ensure_directories(self) -> None:
        """Create data directories if they do not already exist."""

        for path in (self.raw_dir, self.interim_dir, self.processed_dir):
            Path(path).mkdir(parents=True, exist_ok=True)


@dataclass(frozen=True)
<<<<<<< HEAD
class ProjectConfig:
    """Base configuration values loaded from environment variables."""

    project_root: Path
    data_dir: Path
    raw_data_dir: Path
    interim_data_dir: Path
    processed_data_dir: Path
    timezone: str
    personal_log: Path
    default_cache_dir: Path
    env: str


def _load_env_file(dotenv_path: Optional[Path] = None) -> None:
    """Load environment variables from a .env file if it exists."""

    if dotenv_path is None:
        dotenv_path = Path.cwd() / ".env"
    if dotenv_path.exists():
        load_dotenv(dotenv_path=dotenv_path, override=False)


def get_project_root() -> Path:
    """Return the absolute path to the repository root."""

    return Path(__file__).resolve().parents[1]


def load_config(env_file: Optional[Path] = None) -> ProjectConfig:
    """Create a :class:`ProjectConfig` from environment variables."""

    _load_env_file(env_file)

    project_root = get_project_root()
    data_dir = project_root / "data"

    timezone = os.getenv("SYDNEY_PULSE_TIMEZONE", "Australia/Sydney")
    env = os.getenv("SYDNEY_PULSE_ENV", "development")

    return ProjectConfig(
        project_root=project_root,
        data_dir=data_dir,
        raw_data_dir=data_dir / "raw",
        interim_data_dir=data_dir / "interim",
        processed_data_dir=data_dir / "processed",
        timezone=timezone,
        personal_log=data_dir / "raw" / "personal_commute_log.csv",
        default_cache_dir=project_root / "data" / "cache",
        env=env,
    )


PROJECT_ROOT = get_project_root()
DATASET_CONFIGS: Mapping[str, DatasetConfig] = _build_dataset_configs(PROJECT_ROOT)


__all__ = [
    "DatasetConfig",
    "DATASET_CONFIGS",
    "ProjectConfig",
    "Settings",
    "get_project_root",
    "load_config",
]
=======
class DatasetConfig:
    """Metadata describing a dataset managed by the project."""

    name: str
    description: str
    source_url: str
    raw_path: Path
    interim_path: Path


def _data_subdir(*parts: str) -> Path:
    return Path("data").joinpath(*parts)


DATASET_CONFIGS: dict[str, DatasetConfig] = {
    "transport": DatasetConfig(
        name="transport",
        description="Sydney public transport data used for commute analysis.",
        source_url="https://opendata.transport.nsw.gov.au/",
        raw_path=_data_subdir("raw", "transport"),
        interim_path=_data_subdir("interim", "transport"),
    ),
    "weather": DatasetConfig(
        name="weather",
        description="Weather observations for Sydney used in feature engineering.",
        source_url="http://www.bom.gov.au/climate/data/",
        raw_path=_data_subdir("raw", "weather"),
        interim_path=_data_subdir("interim", "weather"),
    ),
    "housing": DatasetConfig(
        name="housing",
        description="Housing affordability and rental market indicators.",
        source_url="https://www.domain.com.au/research/",
        raw_path=_data_subdir("raw", "housing"),
        interim_path=_data_subdir("interim", "housing"),
    ),
    "abs": DatasetConfig(
        name="abs",
        description="Australian Bureau of Statistics releases relevant to the project.",
        source_url="https://www.abs.gov.au/",
        raw_path=_data_subdir("raw", "abs"),
        interim_path=_data_subdir("interim", "abs"),
    ),
}


__all__ = ["Settings", "DatasetConfig", "DATASET_CONFIGS"]
>>>>>>> 2c064240
<|MERGE_RESOLUTION|>--- conflicted
+++ resolved
@@ -1,82 +1,14 @@
 """Configuration helpers for the Sydney Pulse project."""
-<<<<<<< HEAD
-from __future__ import annotations
-
-import importlib.util
-=======
 
 from __future__ import annotations
 
->>>>>>> 2c064240
 import os
 from dataclasses import dataclass
 from importlib import import_module
 from pathlib import Path
 from typing import Dict, Mapping, Optional
 
-<<<<<<< HEAD
-if importlib.util.find_spec("dotenv") is not None:  # pragma: no cover - optional
-    load_dotenv = import_module("dotenv").load_dotenv
-else:  # pragma: no cover - optional dependency missing
-    def load_dotenv(*args: object, **kwargs: object) -> bool:
-        return False
-
-
-@dataclass(frozen=True)
-class DatasetConfig:
-    """Configuration describing storage locations and metadata for a dataset."""
-
-    name: str
-    description: str
-    source_url: str
-    raw_path: Path
-    interim_path: Path
-    processed_path: Path
-
-
-def _dataset_paths(base_dir: Path, name: str) -> tuple[Path, Path, Path]:
-    data_dir = base_dir / "data"
-    raw = data_dir / "raw" / f"{name}.csv"
-    interim = data_dir / "interim" / f"{name}_clean.csv"
-    processed = data_dir / "processed" / f"{name}.csv"
-    return raw, interim, processed
-
-
-def _build_dataset_configs(base_dir: Path) -> Mapping[str, DatasetConfig]:
-    descriptions = {
-        "abs": (
-            "Australian Bureau of Statistics style demographic sample.",
-            "https://raw.githubusercontent.com/justmarkham/pandas-videos/master/data/u.s._counties_2010.csv",
-        ),
-        "housing": (
-            "Median housing indicators for Sydney suburbs (sampled).",
-            "https://raw.githubusercontent.com/plotly/datasets/master/minoritymajority.csv",
-        ),
-        "transport": (
-            "Sample commute reliability metrics for Sydney services.",
-            "https://raw.githubusercontent.com/mwaskom/seaborn-data/master/taxis.csv",
-        ),
-        "weather": (
-            "Daily weather observations used as proxy for Sydney climate.",
-            "https://raw.githubusercontent.com/vega/vega-datasets/master/data/seattle-weather.csv",
-        ),
-    }
-
-    configs: Dict[str, DatasetConfig] = {}
-    for dataset, (description, source) in descriptions.items():
-        raw_path, interim_path, processed_path = _dataset_paths(base_dir, dataset)
-        configs[dataset] = DatasetConfig(
-            name=dataset,
-            description=description,
-            source_url=source,
-            raw_path=raw_path,
-            interim_path=interim_path,
-            processed_path=processed_path,
-        )
-    return configs
-=======
 from dotenv import load_dotenv
->>>>>>> 2c064240
 
 
 @dataclass
@@ -141,73 +73,6 @@
 
 
 @dataclass(frozen=True)
-<<<<<<< HEAD
-class ProjectConfig:
-    """Base configuration values loaded from environment variables."""
-
-    project_root: Path
-    data_dir: Path
-    raw_data_dir: Path
-    interim_data_dir: Path
-    processed_data_dir: Path
-    timezone: str
-    personal_log: Path
-    default_cache_dir: Path
-    env: str
-
-
-def _load_env_file(dotenv_path: Optional[Path] = None) -> None:
-    """Load environment variables from a .env file if it exists."""
-
-    if dotenv_path is None:
-        dotenv_path = Path.cwd() / ".env"
-    if dotenv_path.exists():
-        load_dotenv(dotenv_path=dotenv_path, override=False)
-
-
-def get_project_root() -> Path:
-    """Return the absolute path to the repository root."""
-
-    return Path(__file__).resolve().parents[1]
-
-
-def load_config(env_file: Optional[Path] = None) -> ProjectConfig:
-    """Create a :class:`ProjectConfig` from environment variables."""
-
-    _load_env_file(env_file)
-
-    project_root = get_project_root()
-    data_dir = project_root / "data"
-
-    timezone = os.getenv("SYDNEY_PULSE_TIMEZONE", "Australia/Sydney")
-    env = os.getenv("SYDNEY_PULSE_ENV", "development")
-
-    return ProjectConfig(
-        project_root=project_root,
-        data_dir=data_dir,
-        raw_data_dir=data_dir / "raw",
-        interim_data_dir=data_dir / "interim",
-        processed_data_dir=data_dir / "processed",
-        timezone=timezone,
-        personal_log=data_dir / "raw" / "personal_commute_log.csv",
-        default_cache_dir=project_root / "data" / "cache",
-        env=env,
-    )
-
-
-PROJECT_ROOT = get_project_root()
-DATASET_CONFIGS: Mapping[str, DatasetConfig] = _build_dataset_configs(PROJECT_ROOT)
-
-
-__all__ = [
-    "DatasetConfig",
-    "DATASET_CONFIGS",
-    "ProjectConfig",
-    "Settings",
-    "get_project_root",
-    "load_config",
-]
-=======
 class DatasetConfig:
     """Metadata describing a dataset managed by the project."""
 
@@ -255,4 +120,3 @@
 
 
 __all__ = ["Settings", "DatasetConfig", "DATASET_CONFIGS"]
->>>>>>> 2c064240
